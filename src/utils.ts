--- conflicted
+++ resolved
@@ -234,7 +234,6 @@
   return tsConfig
 }
 
-<<<<<<< HEAD
 /**
  * @see https://github.com/mozilla/source-map/blob/master/lib/base64-vlq.js
  */
@@ -278,7 +277,8 @@
   }
 
   return encoded
-=======
+}
+
 const pkgPathCache = new Map<string, string | undefined>()
 
 export function tryGetPkgPath(beginPath: string) {
@@ -305,5 +305,4 @@
   }
 
   return tryGetPkgPath(parentDir)
->>>>>>> e53c8151
 }