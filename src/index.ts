import { resolve, dirname, relative } from 'path'
import fs from 'fs-extra'
import os from 'os'
import chalk from 'chalk'
import glob from 'fast-glob'
import { Project } from 'ts-morph'
import { normalizePath } from 'vite'
import {
  normalizeGlob,
  transformDynamicImport,
  transformAliasImport,
  removePureImport
} from './transform'
import { isNativeObj, mergeObjects, ensureAbsolute, ensureArray, runParallel } from './utils'

import type { Plugin, Alias, Logger } from 'vite'
import type { ts, SourceFile } from 'ts-morph'

interface TransformWriteFile {
  filePath?: string,
  content?: string
}

export interface PluginOptions {
  include?: string | string[],
  exclude?: string | string[],
  root?: string,
  outputDir?: string,
  compilerOptions?: ts.CompilerOptions | null,
  tsConfigFilePath?: string,
  cleanVueFileName?: boolean,
  staticImport?: boolean,
  clearPureImport?: boolean,
  insertTypesEntry?: boolean,
  beforeWriteFile?: (filePath: string, content: string) => void | TransformWriteFile
}

const noneExport = 'export {};\n'
// eslint-disable-next-line @typescript-eslint/no-empty-function
const noop = () => {}

export default (options: PluginOptions = {}): Plugin => {
  const {
    tsConfigFilePath = 'tsconfig.json',
    cleanVueFileName = false,
    staticImport = false,
    clearPureImport = true,
    insertTypesEntry = false,
    beforeWriteFile = noop
  } = options

  const compilerOptions = options.compilerOptions || {}

  let root: string
  let aliases: Alias[]
  let entries: string[]
  let logger: Logger
  let project: Project
  let tsConfigPath: string
  let outputDir: string
  let isBundle = false

  const sourceFiles: SourceFile[] = []

  return {
    name: 'vite:dts',

    apply: 'build',

    enforce: 'pre',

    config(config) {
      if (isBundle) return

      const aliasOptions = (config.resolve && config.resolve.alias) || []

      if (isNativeObj(aliasOptions)) {
        aliases = Object.entries(aliasOptions).map(([key, value]) => {
          return { find: key, replacement: value }
        })
      } else {
        aliases = ensureArray(aliasOptions)
      }
    },

    configResolved(config) {
      if (isBundle) return

      logger = config.logger

      if (!config.build.lib) {
        logger.warn(
          chalk.yellow(
            '\n[vite:dts] You building not a library that may not need to generate declaration files.\n'
          )
        )
      }

      root = ensureAbsolute(options.root || '', config.root)
      tsConfigPath = ensureAbsolute(tsConfigFilePath, root)

      outputDir = options.outputDir
        ? ensureAbsolute(options.outputDir, root)
        : ensureAbsolute(config.build.outDir, root)

      if (!outputDir) {
        logger.error(
          chalk.red(
            '\n[vite:dts] Can not resolve declaration directory, please check your vite config and plugin options.\n'
          )
        )

        return
      }

      compilerOptions.rootDir = compilerOptions.rootDir || root

      project = new Project({
        compilerOptions: mergeObjects(compilerOptions || {}, {
          outDir: '.',
          declaration: true,
          emitDeclarationOnly: true,
          noEmitOnError: true
        }),
        tsConfigFilePath: tsConfigPath,
        skipAddingFilesFromTsConfig: true
      })
    },

    buildStart(inputOptions) {
      entries = Array.isArray(inputOptions.input)
        ? inputOptions.input
        : Object.values(inputOptions.input)
    },

    async closeBundle() {
      if (!outputDir || !project || isBundle) return

      isBundle = true

      const tsConfig = JSON.parse(await fs.readFile(tsConfigPath, 'utf-8')) as {
        include?: string[],
        exclude?: string[]
      }

      const include = options.include || tsConfig.include
      const exclude = options.exclude || tsConfig.exclude

      if (include && include.length) {
        const files = await glob(ensureArray(include).map(normalizeGlob), {
          cwd: root,
          absolute: true,
          ignore: ensureArray(exclude || ['node_modules/**']).map(normalizeGlob)
        })

        let index = 1
        let compiler: typeof import('@vue/compiler-sfc')

        const requireCompiler = () => {
          if (!compiler) {
            try {
              compiler = require(resolve('node_modules/@vue/compiler-sfc'))
            } catch (e) {
              throw new Error('@vue/compiler-sfc is not present in the dependency tree.\n')
            }
          }

          return compiler
        }

        await Promise.all(
          files.map(async file => {
            if (/\.vue$/.test(file)) {
              const { parse, compileScript } = requireCompiler()
              const sfc = parse(await fs.readFile(file, 'utf-8'))
              const { script, scriptSetup } = sfc.descriptor

              if (script || scriptSetup) {
                let content = ''
                let isTs = false

                if (script && script.content) {
                  content += script.content

                  if (script.lang === 'ts') isTs = true
                }

                if (scriptSetup) {
                  const compiled = compileScript(sfc.descriptor, {
                    id: `${index++}`
                  })

                  content += compiled.content

                  if (scriptSetup.lang === 'ts') isTs = true
                }

                sourceFiles.push(project.createSourceFile(file + (isTs ? '.ts' : '.js'), content))
              }
            } else if (/\.tsx?/.test(file)) {
              sourceFiles.push(project.addSourceFileAtPath(file))
            }
          })
        )
      }

      const diagnostics = project.getPreEmitDiagnostics()

      logger.warn(project.formatDiagnosticsWithColorAndContext(diagnostics))

      await runParallel(os.cpus().length, project.emitToMemory().getFiles(), async outputFile => {
        let filePath = outputFile.filePath as string
        let content = outputFile.text

        if (clearPureImport && content === noneExport) return

        if (content !== noneExport) {
          content = clearPureImport ? removePureImport(content) : content
          content = transformAliasImport(filePath, content, aliases)
          content = staticImport ? transformDynamicImport(content) : content
        }

        filePath = resolve(
          outputDir,
          relative(root, cleanVueFileName ? filePath.replace('.vue.d.ts', '.d.ts') : filePath)
        )

        if (typeof beforeWriteFile === 'function') {
          const result = beforeWriteFile(filePath, content)

          if (result && isNativeObj(result)) {
            filePath = result.filePath || filePath
            content = result.content || content
          }
        }

        await fs.mkdir(dirname(filePath), { recursive: true })
        await fs.writeFile(
          filePath,
          cleanVueFileName ? content.replace(/['"](.+)\.vue['"]/g, '"$1"') : content,
          'utf8'
        )
      })

      if (insertTypesEntry) {
        const pkgPath = resolve(root, 'package.json')
        const pkg = fs.existsSync(pkgPath) ? JSON.parse(await fs.readFile(pkgPath, 'utf-8')) : {}
        const typesPath = pkg.types ? resolve(root, pkg.types) : resolve(outputDir, 'index.d.ts')

        if (!fs.existsSync(typesPath)) {
          const content =
            entries
              .map(entry => {
                let filePath = normalizePath(
                  relative(dirname(typesPath), resolve(outputDir, relative(root, entry)))
                )

<<<<<<< HEAD
                filePath = filePath.endsWith('.ts') ? filePath.slice(0, -3) : filePath
                filePath = filePath.endsWith('.tsx') ? filePath.slice(0, -4) : filePath
=======
                filePath = filePath.replace(/\.tsx?$/, '')
>>>>>>> e38b7c46
                filePath = /^\.\.?\//.test(filePath) ? filePath : `./${filePath}`

                return `export * from '${filePath}'`
              })
              .join('\n') + '\n'

          await fs.writeFile(typesPath, content, 'utf-8')
        }
      }
    }
  }
}<|MERGE_RESOLUTION|>--- conflicted
+++ resolved
@@ -255,12 +255,7 @@
                   relative(dirname(typesPath), resolve(outputDir, relative(root, entry)))
                 )
 
-<<<<<<< HEAD
-                filePath = filePath.endsWith('.ts') ? filePath.slice(0, -3) : filePath
-                filePath = filePath.endsWith('.tsx') ? filePath.slice(0, -4) : filePath
-=======
                 filePath = filePath.replace(/\.tsx?$/, '')
->>>>>>> e38b7c46
                 filePath = /^\.\.?\//.test(filePath) ? filePath : `./${filePath}`
 
                 return `export * from '${filePath}'`
