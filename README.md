<h1 align="center">vite-plugin-dts</h1>

<p align="center">
  A vite plugin that generates declaration files (<code>*.d.ts</code>) from <code>.ts(x)</code> or <code>.vue</code> source files when using vite in <a href="https://vitejs.dev/guide/build.html#library-mode">library mode</a>.
</p>

<p align="center">
  <a href="https://www.npmjs.com/package/vite-plugin-dts">
    <img src="https://img.shields.io/npm/v/vite-plugin-dts?color=orange&label=" alt="version" />
  </a>
</p>

<p align="center">
  <strong>English</strong> | <a href="./README.zh-CN.md">中文</a>
</p>

<p align="center"><strong>Notice: </strong><code>skipDiagnostics</code> option default to <code>false</code> since 1.7.0.</p>

<br />

## Install

```sh
pnpm add vite-plugin-dts -D
```

## Usage

In `vite.config.ts`:

```ts
import { resolve } from 'path'
import { defineConfig } from 'vite'
import dts from 'vite-plugin-dts'

export default defineConfig({
  build: {
    lib: {
      entry: resolve(__dirname, 'src/index.ts'),
      name: 'MyLib',
      formats: ['es'],
      fileName: 'my-lib'
    }
  },
  plugins: [dts()]
})
```

In your component:

```vue
<template>
  <div></div>
</template>

<script lang="ts">
// using defineComponent for inferring types
import { defineComponent } from 'vue'

export default defineComponent({
  name: 'Component'
})
</script>
```

```vue
<script setup lang="ts">
// Need to access the defineProps returned value to
// infer types although you never use the props directly
const props = defineProps<{
  color: 'blue' | 'red'
}>()
</script>

<template>
  <div>{{ color }}</div>
</template>
```

## FAQ

Here are some FAQ's and solutions.

### Missing some declaration files after build (before `1.7.0`)

By default, the `skipDiagnostics` option is set to `true` which means type diagnostic will be skipped during the build process (some projects may have diagnostic tools such as `vue-tsc`). If there are some files with type errors which interrupt the build process, these files will not be emitted (declaration files won't be generated).

If your project doesn't use type diagnostic tools, you can set `skipDiagnostics: false` and `logDiagnostics: true` to turn on diagnostic and logging features of this plugin. It will help you check the type errors during build and log error information to the terminal.

### Type error when using both `script` and `setup-script` in Vue component

This is usually caused by using the `defineComponent` function in both `script` and `setup-script`. When `vue/compiler-sfc` compiles these files, the default export result from `script` gets merged with the parameter object of `defineComponent` from `setup-script`. This is incompatible with parameters and types returned from `defineComponent`, which results in a type error.

<<<<<<< HEAD
Here is a simple [example](https://github.com/qmhc/vite-plugin-dts/blob/main/examples/vue/components/BothScripts.vue), you should remove the `defineComponent` which in `script` and export a native object directly.
=======
Here is a simple [example](https://github.com/qmhc/vite-plugin-dts/blob/main/example/components/BothScripts.vue). You should remove the `defineComponent` which in `script` and export a native object directly.
>>>>>>> 5d38517e

### Type errors that are unable to infer types from packages in `node_modules`

This is an existing issue when TypeScript infers types from packages located in `node_modules` through soft links (pnpm). Please refer to [this TypeScript issue](https://github.com/microsoft/TypeScript/issues/42873). The current workaround is to add `baseUrl` to your `tsconfig.json` and specify the `paths` for these packages:

```json
{
  "compilerOptions": {
    "baseUrl": ".",
    "paths": {
      "third-lib": ["node_modules/third-lib"]
    }
  }
}
```

## Options

```ts
import type { ts, Diagnostic } from 'ts-morph'
import type { LogLevel } from 'vite'

interface TransformWriteFile {
  filePath?: string
  content?: string
}

export interface PluginOptions {
  /**
   * Depends on the root directory
   *
   * Defaults to 'root' property in your vite config
   */
  root?: string

  /**
   * Declaration files output directory
   *
   * Supports arrays to output to multiple directories
   *
   * Defaults to 'build.outDir' property in your vite config
   */
  outputDir?: string | string[]

  /**
   * Manually sets the root path of entry files
   *
   * The output path of each file will be calculated based on it
   *
   * Defaults to the shortest public path for all files
   */
  entryRoot?: string

  /**
   * Project init compilerOptions using by ts-morph
   *
   * @default null
   */
  compilerOptions?: ts.CompilerOptions | null

  /**
   * Project init tsconfig.json file path by ts-morph
   *
   * Plugin also resolves include and exclude files from tsconfig.json
   *
   * @default 'tsconfig.json'
   */
  tsConfigFilePath?: string

  /**
   * Set which paths should exclude when transform aliases
   *
   * If a regular expression, it will test the original import path directly
   *
   * @default []
   */
  aliasesExclude?: (string | RegExp)[]

  /**
   * Whether tp transform file name '.vue.d.ts' to '.d.ts'
   *
   * @default false
   */
  cleanVueFileName?: boolean

  /**
   * Whether to transform dynamic imports to static
   *
   * Force true when `rollupTypes` is effective
   *
   * eg. 'import('vue').DefineComponent' to 'import { DefineComponent } from "vue"'
   *
   * @default false
   */
  staticImport?: boolean

  /**
   * Specify a glob of files to include
   *
   * Defaults to 'include' property of the tsconfig.json
   */
  include?: string | string[]

  /**
   * Specify a glob of files to exclude
   *
   * Defaults to 'exclude' property of tsconfig.json and 'node_module/**' when empty
   */
  exclude?: string | string[]

  /**
   * Do not emit if content of file only includes 'export {}'
   *
   * @default true
   */
  clearPureImport?: boolean

  /**
   * Whether to generate types entry file
   *
   * When set to true, will add package.json `types` property to `${outputDir}/index.d.ts`
   *
   * Force true when `rollupTypes` is set
   *
   * @default false
   */
  insertTypesEntry?: boolean

  /**
   * Set to rollup declaration files after emit
   *
   * Power by `@microsoft/api-extractor`, it will start a new program which takes some time
   *
   * @default false
   */
  rollupTypes?: boolean

  /**
   * Whether to copy .d.ts source files to outputDir
   *
   * @default false
   * @remarks Prior to 2.0, the default was true
   */
  copyDtsFiles?: boolean

  /**
   * Whether to emit nothing when there is a diagnostic
   *
   * @default false
   */
  noEmitOnError?: boolean

  /**
   * Whether to skip Typescript diagnostics
   *
   * Skip type diagnostics means type errors will not interrupt the build process
   *
   * But source files with type errors will not be emitted
   *
   * @default false
   * @remarks Before 1.7, default was true
   */
  skipDiagnostics?: boolean

  /**
   * Customize Typescript lib folder path
   *
   * Relative path to root or an absolute path
   *
   * @default undefined
   */
  libFolderPath?: string

  /**
   * Specify the log level of plugin
   *
   * Defaults to base 'logLevel' property of your vite config
   */
  logLevel?: LogLevel

  /**
   * After emit diagnostic hook
   *
   * According to the length to judge whether there is any type error
   *
   * @default () => {}
   */
  afterDiagnostic?: (diagnostics: Diagnostic[]) => void | Promise<void>

  /**
   * Before declaration file be writed hook
   *
   * You can transform declaration file-path and content through it
   *
   * The file will be skipped when return exact false
   *
   * @default () => {}
   */
  beforeWriteFile?: (filePath: string, content: string) => void | false | TransformWriteFile

  /**
   * After build hook
   *
   * It wil be called after all declaration files are written
   *
   * @default () => {}
   */
  afterBuild?: () => void | Promise<void>
}
```

## Contributors

Thanks for all the contributions!

<a href="https://github.com/qmhc/vite-plugin-dts/graphs/contributors">
  <img src="https://contrib.rocks/image?repo=qmhc/vite-plugin-dts" />
</a>

## Example

Clone and run the following script:

```sh
pnpm run test:ts
```

Then check `examples/ts/types`.

## License

MIT License.<|MERGE_RESOLUTION|>--- conflicted
+++ resolved
@@ -91,11 +91,7 @@
 
 This is usually caused by using the `defineComponent` function in both `script` and `setup-script`. When `vue/compiler-sfc` compiles these files, the default export result from `script` gets merged with the parameter object of `defineComponent` from `setup-script`. This is incompatible with parameters and types returned from `defineComponent`, which results in a type error.
 
-<<<<<<< HEAD
-Here is a simple [example](https://github.com/qmhc/vite-plugin-dts/blob/main/examples/vue/components/BothScripts.vue), you should remove the `defineComponent` which in `script` and export a native object directly.
-=======
-Here is a simple [example](https://github.com/qmhc/vite-plugin-dts/blob/main/example/components/BothScripts.vue). You should remove the `defineComponent` which in `script` and export a native object directly.
->>>>>>> 5d38517e
+Here is a simple [example](https://github.com/qmhc/vite-plugin-dts/blob/main/examples/vue/components/BothScripts.vue). You should remove the `defineComponent` which in `script` and export a native object directly.
 
 ### Type errors that are unable to infer types from packages in `node_modules`
 
