import { basename, dirname, relative } from 'node:path'
import { existsSync } from 'node:fs'
import { mkdir, readFile, unlink, writeFile } from 'node:fs/promises'
import { cpus } from 'node:os'

import ts from 'typescript'
import { createFilter } from '@rollup/pluginutils'
import { green, red, yellow } from 'kolorist'
import { loadProgramProcessor } from './processor'
import { JsonResolver, SvelteResolver, VueResolver, parseResolvers } from './resolvers'
import { hasExportDefault, hasNormalExport, normalizeGlob, transformCode } from './transform'
import { bundleDtsFiles, getHasExtractor } from './bundle'
import {
  defaultIndex,
  dtsRE,
  editSourceMapDir,
  ensureAbsolute,
  ensureArray,
  findTypesPath,
  fullRelativeRE,
  getJsExtPrefix,
  getTsConfig,
  getTsLibFolder,
  globSignRE,
  handleDebug,
  isNativeObj,
  isRegExp,
  jsRE,
  normalizePath,
  parseTsAliases,
  queryPublicPath,
  removeDirIfEmpty,
  resolve,
  resolveConfigDir,
  runParallel,
  setModuleResolution,
  tjsRE,
  toCapitalCase,
  tryGetPkgPath,
  tsToDts,
  unwrapPromise,
} from './utils'

import type { Alias } from 'vite'
import type { ProgramProcessor } from './processor'
import type { Resolver } from './resolvers'
import type { AliasOptions, CreateRuntimeOptions, EmitOptions, Logger } from './types'

const fixedCompilerOptions: ts.CompilerOptions = {
  noEmit: false,
  declaration: true,
  emitDeclarationOnly: true,
  checkJs: false,
  skipLibCheck: true,
  preserveSymlinks: false,
  noEmitOnError: undefined,
  target: ts.ScriptTarget.ESNext,
}

function parseAliases(aliasOptions: AliasOptions = [], aliasesExclude: (string | RegExp)[] = []) {
  let aliases: Alias[]

  if (isNativeObj(aliasOptions)) {
    aliases = Object.entries(aliasOptions).map(([key, value]) => {
      return { find: key, replacement: value }
    })
  } else {
    aliases = ensureArray(aliasOptions as Alias[]).map(alias => ({ ...alias }))
  }

  if (aliasesExclude.length > 0) {
    aliases = aliases.filter(
      ({ find }) =>
        !aliasesExclude.some(
          aliasExclude =>
            aliasExclude &&
            (isRegExp(find)
              ? find.toString() === aliasExclude.toString()
              : isRegExp(aliasExclude)
                ? find.match(aliasExclude)?.[0]
                : find === aliasExclude),
        ),
    )
  }

  return aliases
}

export class Runtime {
  static async toInstance({ processor = 'ts', ...options }: CreateRuntimeOptions) {
    return new Runtime(options, await loadProgramProcessor(processor))
  }

  protected root: string
  protected publicRoot: string
  protected entryRoot: string
  protected configPath: string | undefined
  protected compilerOptions: ts.CompilerOptions
  protected rawCompilerOptions: ts.CompilerOptions
  protected host: ts.CompilerHost
  protected program: ts.Program
  protected rootNames: string[]
  protected diagnostics: ts.Diagnostic[]
  protected outDirs: string[]
  protected entries: Record<string, string>
  // protected include: string[]
  // protected exclude: string[]
  protected aliases: Alias[]
  protected aliasesExclude: (string | RegExp)[]
  protected libName: string
  protected indexName: string
  protected logger: Logger

  protected resolvers: Resolver[]
  protected rootFiles: Set<string>
  protected outputFiles: Map<string, string>
  protected transformedFiles: Set<string>

  readonly filter: (id: string) => boolean
  readonly rebuildProgram: () => void

  protected constructor(
    options: CreateRuntimeOptions,
    { createParsedCommandLine, createProgram }: ProgramProcessor,
  ) {
    const {
      root,
      tsconfigPath,
      aliasesExclude = [],
      pathsToAliases,
      entries = {},
      logger = console,
    } = options

    const resolvers = parseResolvers([
      JsonResolver(),
      VueResolver(),
      SvelteResolver(),
      ...(options.resolvers || []),
    ])

    const aliases = parseAliases(options.aliases, aliasesExclude)

    const configPath = tsconfigPath
      ? ensureAbsolute(tsconfigPath, root)
      : ts.findConfigFile(root, ts.sys.fileExists)

    const content = configPath ? createParsedCommandLine(ts as any, ts.sys, configPath) : undefined

    const compilerOptions: ts.CompilerOptions = {
      ...(content?.options || {}),
      ...(options.compilerOptions || {}),
      ...fixedCompilerOptions,
      outDir: '.',
      declarationDir: '.',
    }
    const rawCompilerOptions = content?.raw.compilerOptions || {}

    if (content?.fileNames.find(name => name.endsWith('.vue'))) {
      // (#277) A patch for Vue
      // If user don't specify `moduleResolution` in top config file,
      // declaration of Vue files will be inferred to `any` type.
      setModuleResolution(compilerOptions)
    }

    const outDirs = options.outDirs
      ? ensureArray(options.outDirs).map(d => ensureAbsolute(d, root))
      : [
        ensureAbsolute(
          content?.raw.compilerOptions?.outDir
            ? resolveConfigDir(content.raw.compilerOptions.outDir, root)
            : 'dist',
          root,
        ),
      ]

    const {
      // Here we are using the default value to set the `baseUrl` to the current directory if no value exists. This is
      // the same behavior as the TS Compiler. See TS source:
      // https://github.com/microsoft/TypeScript/blob/3386e943215613c40f68ba0b108cda1ddb7faee1/src/compiler/utilities.ts#L6493-L6501
      baseUrl = compilerOptions.paths ? process.cwd() : undefined,
      paths,
    } = compilerOptions

    if (pathsToAliases && baseUrl && paths) {
      aliases.push(
        ...parseTsAliases(
          ensureAbsolute(resolveConfigDir(baseUrl, root), configPath ? dirname(configPath) : root),
          paths,
        ),
      )
    }

    const computeGlobs = (
      rootGlobs: string | string[] | undefined,
      tsGlobs: string | string[] | undefined,
      defaultGlob: string | string[],
    ) => {
      if (rootGlobs?.length) {
        return ensureArray(rootGlobs).map(glob => normalizeGlob(resolveConfigDir(glob, '.')))
      }

<<<<<<< HEAD
      // TS globs are relative to tsconfig dir; plugin filter globs are relative to `root`.
      const relativeRoot = configPath ? normalizePath(relative(root, dirname(configPath))) : '.'

      const relativeRootGlob = relativeRoot === '.' ? '.' : relativeRoot.replace(globSignRE, '\\$&')

      const resolveTsGlobToRoot = (glob: string) => {
        glob = normalizePath(glob)

        // Keep absolute globs as-is (POSIX + `C:/...`).
        if (glob.startsWith('/') || /^[a-zA-Z]:\//.test(glob)) return glob

        if (relativeRootGlob === '.') return glob

        return `${relativeRootGlob}/${glob}`
      }
=======
      const relativeRoot = configPath
        ? normalizePath(relative(root, dirname(configPath)).replace(globSignRE, '\\$&'))
        : '.'
>>>>>>> 0bb5bc39

      return ensureArray(tsGlobs?.length ? tsGlobs : defaultGlob).map(glob =>
        normalizeGlob(resolveTsGlobToRoot(resolveConfigDir(glob, '.'))),
      )
    }

    const include = computeGlobs(
      options.include,
      [...ensureArray(content?.raw.include ?? []), ...ensureArray(content?.raw.files ?? [])],
      '**/*',
    )
    const exclude = [
      ...computeGlobs(options.exclude, content?.raw.exclude, 'node_modules/**'),
      ...outDirs.map(outDir => normalizeGlob(outDir)),
    ]
    const filter = createFilter(include, exclude, { resolve: root })

    const rootNames = [
      ...new Set(
        Object.values(entries)
          .map(entry => ensureAbsolute(entry, root))
          .concat(content?.fileNames.filter(filter) || [])
          .map(normalizePath),
      ),
    ]

    const host = ts.createCompilerHost(compilerOptions)
    const rebuildProgram = () =>
      createProgram({
        host,
        rootNames,
        options: compilerOptions,
        projectReferences: content?.projectReferences,
      })
    const program = rebuildProgram()

    const libName = toCapitalCase(options.libName || '_default')
    const indexName = options.indexName || defaultIndex

    const maybeEmitted = (sourceFile: ts.SourceFile) => {
      return (
        !(compilerOptions.noEmitForJsFiles && jsRE.test(sourceFile.fileName)) &&
        !sourceFile.isDeclarationFile &&
        !program!.isSourceFileFromExternalLibrary(sourceFile)
      )
    }

    let publicRoot = compilerOptions.rootDir
      ? ensureAbsolute(resolveConfigDir(compilerOptions.rootDir, root), root)
      : compilerOptions.composite && compilerOptions.configFilePath
        ? dirname(compilerOptions.configFilePath as string)
        : queryPublicPath(
          program
            .getSourceFiles()
            .filter(maybeEmitted)
            .map(sourceFile => sourceFile.fileName),
        )
    publicRoot = normalizePath(publicRoot)

    let entryRoot = options.entryRoot || publicRoot
    entryRoot = ensureAbsolute(entryRoot, root)

    const diagnostics = [
      ...program.getDeclarationDiagnostics(),
      ...program.getSemanticDiagnostics(),
      ...program.getSyntacticDiagnostics(),
    ]

    if (diagnostics?.length) {
      logger.error(ts.formatDiagnosticsWithColorAndContext(diagnostics, host))
    }

    const rootFiles = new Set<string>()
    for (const file of rootNames) {
      rootFiles.add(file)
    }

<<<<<<< HEAD

=======
>>>>>>> 0bb5bc39
    this.root = root
    this.publicRoot = publicRoot
    this.entryRoot = entryRoot
    this.configPath = configPath
    this.compilerOptions = compilerOptions
    this.rawCompilerOptions = rawCompilerOptions
    this.host = host
    this.rootNames = rootNames
    this.diagnostics = diagnostics
    this.outDirs = outDirs
    this.entries = entries
    // this.include = include
    // this.exclude = exclude
    this.aliases = aliases
    this.aliasesExclude = aliasesExclude
    this.libName = libName
    this.indexName = indexName
    this.logger = logger
    this.resolvers = resolvers
    this.rootFiles = rootFiles
    this.outputFiles = new Map()
    this.transformedFiles = new Set()

    this.filter = filter

    this.program = program
    this.rebuildProgram = () => {
      this.program = rebuildProgram()
    }
  }

  getHost() {
    return this.host
  }

  getProgram() {
    return this.program
  }

  matchResolver(id: string) {
    return this.resolvers.find(r => r.supports(id))
  }

  getRootFiles() {
    return [...this.rootFiles]
  }

  addRootFile(fileName: string) {
    this.rootFiles.add(normalizePath(fileName))
  }

  clearTransformedFiles() {
    this.transformedFiles.clear()
  }

  getDiagnostics() {
    return [...this.diagnostics]
  }

  async transform(id: string, code: string) {
<<<<<<< HEAD
    const {
      publicRoot,
      outDirs,
      resolvers,
      rootFiles,
      outputFiles,
      transformedFiles,
    } = this
=======
    const { publicRoot, outDirs, resolvers, rootFiles, outputFiles, transformedFiles } = this
>>>>>>> 0bb5bc39

    let resolver: Resolver | undefined
    id = normalizePath(id).split('?')[0]

    if (
      !this.filter(id) ||
      (!(resolver = resolvers.find(r => r.supports(id))) && !tjsRE.test(id)) ||
      transformedFiles.has(id)
    ) {
      return
    }

    rootFiles.delete(id)
    transformedFiles.add(id)

    const outDir = outDirs[0]

    if (resolver) {
      const result = await resolver.transform({
        id,
        code,
        root: publicRoot,
        outDir,
        host: this.host,
        program: this.program,
      })

      let outputs: {
        path: string,
        content: string,
      }[]

      if (Array.isArray(result)) {
        outputs = result
      } else {
        const { emitSkipped, diagnostics = [] } = result

        if (emitSkipped && diagnostics.length > 0) {
          this.logger.error(ts.formatDiagnosticsWithColorAndContext(diagnostics, this.host))
          this.diagnostics.push(...diagnostics)
        }

        outputs = result.outputs
      }

      for (const { path, content } of outputs) {
        outputFiles.set(
          resolve(publicRoot, relative(outDir, ensureAbsolute(path, outDir))),
          content,
        )
      }
    } else {
      const sourceFile = this.program.getSourceFile(id)

      if (sourceFile) {
        const { emitSkipped, diagnostics } = this.program.emit(
          sourceFile,
          (name, text) => {
            outputFiles.set(
              resolve(publicRoot, relative(outDir, ensureAbsolute(name, outDir))),
              text,
            )
          },
          undefined,
          true,
          undefined,
          // @ts-expect-error
          true,
        )

        if (emitSkipped && diagnostics.length > 0) {
          this.logger.error(ts.formatDiagnosticsWithColorAndContext(diagnostics, this.host))
          this.diagnostics.push(...diagnostics)
        }
      }
    }

    const dtsId = id.replace(tjsRE, '') + '.d.ts'
    const dtsSourceFile = this.program.getSourceFile(dtsId)

    dtsSourceFile &&
      this.filter(dtsSourceFile.fileName) &&
      outputFiles.set(normalizePath(dtsSourceFile.fileName), dtsSourceFile.getFullText())
  }

  async emitOutput(options: EmitOptions = {}) {
    const {
      outDirs,
      logger,
      outputFiles,
      transformedFiles,
      rootFiles,
      root,
      publicRoot,
      entryRoot,
      aliases,
      aliasesExclude,
      entries,
      indexName,
      libName,
      configPath,
      rawCompilerOptions,
    } = this

    const {
      strictOutput = true,
      logPrefix = '[dts]',
      copyDtsFiles = false,
      cleanVueFileName = false,
      staticImport = false,
      clearPureImport = true,
      insertTypesEntry = false,
      bundleTypes = false,
      beforeWriteFile,
      afterRollup,
    } = options

    const {
      extractorConfig,
      bundledPackages,
      invokeOptions,
      configPath: bundleConfigPath,
    } = isNativeObj(bundleTypes) ? bundleTypes : {}

    const cleanPath = (path: string, emittedFiles: Map<string, string>) => {
      const newPath = path.replace('.vue.d.ts', '.d.ts')
      return !emittedFiles.has(newPath) && cleanVueFileName ? newPath : path
    }

    const outDir = outDirs[0]
    const emittedFiles = new Map<string, string>()
    const declareModules: string[] = []

    const writeOutput = async (path: string, content: string, outDir: string, record = true) => {
      if (typeof beforeWriteFile === 'function') {
        const result = await unwrapPromise(beforeWriteFile(path, content))

        if (result === false) return

        if (result) {
          path = result.filePath || path
          content = result.content ?? content
        }
      }

      path = normalizePath(path)
      const dir = normalizePath(dirname(path))

      if (strictOutput && !dir.startsWith(normalizePath(outDir))) {
        logger.warn(`${logPrefix} ${yellow('Outside emitted:')} ${path}`)
        return
      }

      if (!existsSync(dir)) {
        await mkdir(dir, { recursive: true })
      }

      await writeFile(path, content, 'utf-8')
      record && emittedFiles.set(path, content)
    }

    const sourceFiles = this.program.getSourceFiles()

    for (const sourceFile of sourceFiles) {
      if (!this.filter(sourceFile.fileName)) continue

      if (copyDtsFiles && dtsRE.test(sourceFile.fileName)) {
        outputFiles.set(normalizePath(sourceFile.fileName), sourceFile.getFullText())
      }

      if (rootFiles.has(sourceFile.fileName)) {
        this.program.emit(
          sourceFile,
          (name, text) => {
            outputFiles.set(
              resolve(publicRoot, relative(outDir, ensureAbsolute(name, outDir))),
              text,
            )
          },
          undefined,
          true,
        )

        rootFiles.delete(sourceFile.fileName)
      }
    }

    handleDebug('emit output patch')

    const currentDir = this.host.getCurrentDirectory()
    const declarationFiles = new Map<string, string>()
    const mapFiles = new Map<string, string>()
    const prependMappings = new Map<string, string>()

    for (const [filePath, content] of outputFiles.entries()) {
      if (filePath.endsWith('.map')) {
        mapFiles.set(filePath, content)
      } else {
        declarationFiles.set(filePath, content)
      }
    }

    await runParallel(
      cpus().length,
      Array.from(declarationFiles.entries()),
      async ([filePath, content]) => {
        const newFilePath = resolve(
          outDir,
          relative(entryRoot, cleanVueFileName ? filePath.replace('.vue.d.ts', '.d.ts') : filePath),
        )

        if (content) {
          const result = transformCode({
            filePath,
            content,
            aliases,
            aliasesExclude,
            staticImport,
            clearPureImport,
            cleanVueFileName,
          })

          content = result.content
          declareModules.push(...result.declareModules)

          if (result.diffLineCount) {
            prependMappings.set(`${newFilePath}.map`, ';'.repeat(result.diffLineCount))
          }
        }

        await writeOutput(newFilePath, content, outDir)
      },
    )

<<<<<<< HEAD
    await runParallel(cpus().length, Array.from(mapFiles.entries()), async ([filePath, content]) => {
      const baseDir = dirname(filePath)

      filePath = resolve(
        outDir,
        relative(entryRoot, cleanVueFileName ? filePath.replace('.vue.d.ts', '.d.ts') : filePath),
      )

      try {
        const sourceMap: { sources: string[], mappings: string } = JSON.parse(content)

        sourceMap.sources = sourceMap.sources.map(source => {
          return normalizePath(
            relative(dirname(filePath), resolve(currentDir, relative(publicRoot, baseDir), source)),
          )
        })

        if (prependMappings.has(filePath)) {
          sourceMap.mappings = `${prependMappings.get(filePath)}${sourceMap.mappings}`
        }

        content = JSON.stringify(sourceMap)
      } catch (e) {
        logger.warn(`${logPrefix} ${yellow('Processing source map fail:')} ${filePath}`)
      }

      await writeOutput(filePath, content, outDir)
    })
=======
    await runParallel(
      cpus().length,
      Array.from(mapFiles.entries()),
      async ([filePath, content]) => {
        const baseDir = dirname(filePath)

        filePath = resolve(
          outDir,
          relative(entryRoot, cleanVueFileName ? filePath.replace('.vue.d.ts', '.d.ts') : filePath),
        )

        try {
          const sourceMap: { sources: string[], mappings: string } = JSON.parse(content)

          sourceMap.sources = sourceMap.sources.map(source => {
            return normalizePath(
              relative(
                dirname(filePath),
                resolve(currentDir, relative(publicRoot, baseDir), source),
              ),
            )
          })

          if (prependMappings.has(filePath)) {
            sourceMap.mappings = `${prependMappings.get(filePath)}${sourceMap.mappings}`
          }

          content = JSON.stringify(sourceMap)
        } catch (e) {
          logger.warn(`${logPrefix} ${yellow('Processing source map fail:')} ${filePath}`)
        }

        await writeOutput(filePath, content, outDir)
      },
    )
>>>>>>> 0bb5bc39

    handleDebug('write output')

    if (insertTypesEntry || bundleTypes) {
      const pkgPath = tryGetPkgPath(root)

      let pkg: any
      try {
        pkg = pkgPath && existsSync(pkgPath) ? JSON.parse(await readFile(pkgPath, 'utf-8')) : {}
      } catch (e) {}

<<<<<<< HEAD
      const transformed = new Set(Array.from(transformedFiles).map(file => {
        file = relative(entryRoot, file)
        return `${file.replace(tjsRE, '')}.d.${getJsExtPrefix(file)}ts`
      }))
=======
      const transformed = new Set(
        Array.from(transformedFiles).map(file => {
          file = relative(entryRoot, file)
          return `${file.replace(tjsRE, '')}.d.${getJsExtPrefix(file)}ts`
        }),
      )
>>>>>>> 0bb5bc39

      const entryNames = Object.keys(entries)
      const types = findTypesPath(pkg.publishConfig, pkg)
      const multiple = entryNames.length > 1

      let typesPath = cleanPath(
        types ? resolve(root, types) : resolve(outDir, indexName),
        emittedFiles,
      )

      if (!multiple && !dtsRE.test(typesPath)) {
        logger.warn(
          `\n${logPrefix} ${yellow("The resolved path of type entry is not ending with '.d.ts'.")}\n`,
        )

        typesPath = `${typesPath.replace(tjsRE, '')}.d.${getJsExtPrefix(typesPath)}ts`
      }

      for (const name of entryNames) {
        const entryDtsPath = multiple
          ? cleanPath(resolve(outDir, tsToDts(name)), emittedFiles)
          : typesPath

        if (transformed.has(relative(outDir, entryDtsPath)) && existsSync(entryDtsPath)) continue

        const sourceEntry = normalizePath(
          cleanPath(resolve(outDir, relative(entryRoot, tsToDts(entries[name]))), emittedFiles),
        )

        let fromPath = normalizePath(relative(dirname(entryDtsPath), sourceEntry))

        fromPath = fromPath.replace(dtsRE, '')
        fromPath = fullRelativeRE.test(fromPath) ? fromPath : `./${fromPath}`

        let content = 'export {}\n'

        if (emittedFiles.has(sourceEntry)) {
          if (hasNormalExport(emittedFiles.get(sourceEntry)!)) {
            content = `export * from '${fromPath}'\n${content}`
          }

          if (hasExportDefault(emittedFiles.get(sourceEntry)!)) {
            content += `import ${libName} from '${fromPath}'\nexport default ${libName}\n${content}`
          }
        }

        await writeOutput(cleanPath(entryDtsPath, emittedFiles), content, outDir)
      }

      handleDebug('insert index')

      if (bundleTypes) {
        logger.info(green(`${logPrefix} Start bundling declaration files...`))

        if (!getHasExtractor()) {
          logger.error(
            `\n${logPrefix} ${red("Failed to load '@microsoft/api-extractor', have you installed it?")}\n`,
          )
          logger.warn(
            `\n${logPrefix} ${yellow('Error occurred, skip bundle declaration files.')}\n`,
          )
        } else {
          const rollupFiles = new Set<string>()
          const compilerOptions = configPath
            ? getTsConfig(configPath, this.host.readFile).compilerOptions
            : rawCompilerOptions

          const rollup = async (path: string) => {
            const result = await bundleDtsFiles({
              root,
              // api-extractor.json
              configPath: bundleConfigPath,
              // tsconfig.json
              tsconfigPath: configPath,
              compilerOptions,
              outDir,
              entryPath: path,
              fileName: basename(path),
              libFolder: getTsLibFolder(),
              extractorConfig,
              bundledPackages,
              invokeOptions,
            })

            emittedFiles.delete(path)
            rollupFiles.add(path)

            if (typeof afterRollup === 'function') {
              await unwrapPromise(afterRollup(result))
            }
          }

          if (multiple) {
            await runParallel(cpus().length, entryNames, async name => {
              await rollup(cleanPath(resolve(outDir, tsToDts(name)), emittedFiles))
            })
          } else {
            await rollup(typesPath)
          }

          await runParallel(cpus().length, Array.from(emittedFiles.keys()), f => unlink(f))
          removeDirIfEmpty(outDir)
          emittedFiles.clear()

          const declared = declareModules.join('\n')

          await runParallel(cpus().length, [...rollupFiles], async filePath => {
            await writeOutput(
              filePath,
              (await readFile(filePath, 'utf-8')) + (declared ? `\n${declared}` : ''),
              dirname(filePath),
            )
          })

          handleDebug('rollup output')
        }
      }
    }

    if (outDirs.length > 1) {
      const extraOutDirs = outDirs.slice(1)

      await runParallel(cpus().length, Array.from(emittedFiles), async ([wroteFile, content]) => {
        const relativePath = relative(outDir, wroteFile)

        await Promise.all(
          extraOutDirs.map(async targetOutDir => {
            const path = resolve(targetOutDir, relativePath)

            if (wroteFile.endsWith('.map')) {
              // edit `sources` section with correct relative path of source map file
              if (!editSourceMapDir(content, outDir, targetOutDir)) {
                logger.warn(`${logPrefix} ${yellow('Processing source map fail:')} ${path}`)
              }
            }

            await writeOutput(path, content, targetOutDir, false)
          }),
        )
      })
    }

    this.clearTransformedFiles()

    return emittedFiles
  }
}<|MERGE_RESOLUTION|>--- conflicted
+++ resolved
@@ -200,7 +200,6 @@
         return ensureArray(rootGlobs).map(glob => normalizeGlob(resolveConfigDir(glob, '.')))
       }
 
-<<<<<<< HEAD
       // TS globs are relative to tsconfig dir; plugin filter globs are relative to `root`.
       const relativeRoot = configPath ? normalizePath(relative(root, dirname(configPath))) : '.'
 
@@ -216,11 +215,6 @@
 
         return `${relativeRootGlob}/${glob}`
       }
-=======
-      const relativeRoot = configPath
-        ? normalizePath(relative(root, dirname(configPath)).replace(globSignRE, '\\$&'))
-        : '.'
->>>>>>> 0bb5bc39
 
       return ensureArray(tsGlobs?.length ? tsGlobs : defaultGlob).map(glob =>
         normalizeGlob(resolveTsGlobToRoot(resolveConfigDir(glob, '.'))),
@@ -298,10 +292,6 @@
       rootFiles.add(file)
     }
 
-<<<<<<< HEAD
-
-=======
->>>>>>> 0bb5bc39
     this.root = root
     this.publicRoot = publicRoot
     this.entryRoot = entryRoot
@@ -362,7 +352,6 @@
   }
 
   async transform(id: string, code: string) {
-<<<<<<< HEAD
     const {
       publicRoot,
       outDirs,
@@ -371,9 +360,6 @@
       outputFiles,
       transformedFiles,
     } = this
-=======
-    const { publicRoot, outDirs, resolvers, rootFiles, outputFiles, transformedFiles } = this
->>>>>>> 0bb5bc39
 
     let resolver: Resolver | undefined
     id = normalizePath(id).split('?')[0]
@@ -608,7 +594,6 @@
       },
     )
 
-<<<<<<< HEAD
     await runParallel(cpus().length, Array.from(mapFiles.entries()), async ([filePath, content]) => {
       const baseDir = dirname(filePath)
 
@@ -637,43 +622,6 @@
 
       await writeOutput(filePath, content, outDir)
     })
-=======
-    await runParallel(
-      cpus().length,
-      Array.from(mapFiles.entries()),
-      async ([filePath, content]) => {
-        const baseDir = dirname(filePath)
-
-        filePath = resolve(
-          outDir,
-          relative(entryRoot, cleanVueFileName ? filePath.replace('.vue.d.ts', '.d.ts') : filePath),
-        )
-
-        try {
-          const sourceMap: { sources: string[], mappings: string } = JSON.parse(content)
-
-          sourceMap.sources = sourceMap.sources.map(source => {
-            return normalizePath(
-              relative(
-                dirname(filePath),
-                resolve(currentDir, relative(publicRoot, baseDir), source),
-              ),
-            )
-          })
-
-          if (prependMappings.has(filePath)) {
-            sourceMap.mappings = `${prependMappings.get(filePath)}${sourceMap.mappings}`
-          }
-
-          content = JSON.stringify(sourceMap)
-        } catch (e) {
-          logger.warn(`${logPrefix} ${yellow('Processing source map fail:')} ${filePath}`)
-        }
-
-        await writeOutput(filePath, content, outDir)
-      },
-    )
->>>>>>> 0bb5bc39
 
     handleDebug('write output')
 
@@ -685,19 +633,10 @@
         pkg = pkgPath && existsSync(pkgPath) ? JSON.parse(await readFile(pkgPath, 'utf-8')) : {}
       } catch (e) {}
 
-<<<<<<< HEAD
       const transformed = new Set(Array.from(transformedFiles).map(file => {
         file = relative(entryRoot, file)
         return `${file.replace(tjsRE, '')}.d.${getJsExtPrefix(file)}ts`
       }))
-=======
-      const transformed = new Set(
-        Array.from(transformedFiles).map(file => {
-          file = relative(entryRoot, file)
-          return `${file.replace(tjsRE, '')}.d.${getJsExtPrefix(file)}ts`
-        }),
-      )
->>>>>>> 0bb5bc39
 
       const entryNames = Object.keys(entries)
       const types = findTypesPath(pkg.publishConfig, pkg)
